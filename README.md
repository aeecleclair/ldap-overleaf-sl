# Free Overleaf Ldap Implementation

This repo contains an improved, free ldap authentication and authorisation 
for sharelatex/[overleaf](https://github.com/overleaf/overleaf) community 
edition. Currently this repo uses sharelatex:latest.

The inital idea for this implementation was taken from 
[worksasintended](https://github.com/worksasintended).

## BREAKING CHANGE
<<<<<<< HEAD
=======
be careful if you try to migrate from 3.3.2! Backup your machines and data.
The migration paths should be:
- Backup your machines and data
- Run latest 3.5 sharelatex image, make sure that you have enough free space and run the migration scripts:
   - (Details see https://github.com/overleaf/overleaf/wiki/Full-Project-History-Migration)
   - in principle following commands should work
   ```
    docker exec -it sharelatex-container-name /bin/bash
    cd /overleaf/services/web
    node scripts/history/migrate_history.js --force-clean --fix-invalid-characters --convert-large-docs-to-file
    ```
- run this sharelatex image (4.1.1)
>>>>>>> 15a3a609

Be careful if you try to migrate from 3.3.2! Backup your machines and data. The migration paths should be:

- Backup Your machines and data
- Run latest 3.5 sharelatex image and run the migration scripts
- Run this sharelatex image (4.1.1) and run the migrations scripts

## Limitations

NEW: This version provides the possibility to use a separate ldap bind user. It does this just to find the proper BIND DN and record for the provided email, so it is possible that users from different groups / OUs can login.
Afterwards it tries to bind to the ldap (using ldapts) with the user DN and credentials of the user which tries to login. No hassle of password hashing for LDAP pwds!

If you upgrade from an older commit:

**Note**:

 - you have to add: uid=%u to your BIND_DN 
 - LDAP_GROUP_FILTER is now named LDAP_USER_FILTER
 - Import of contacts from LDAP is now controlled by LDAP_CONTACT_FILTER

Only valid LDAP users or email users registered by an admin can login. 
This module authenticates against the local DB if `ALLOW_EMAIL_LOGIN` is set to `true` if this fails
it tries to authenticate against the specified LDAP server. 

**Note**:

- LDAP Users can not change their password for the ldap username login. They have to change it at the ldap server.
- LDAP Users can reset their local db password. Then they can decide if they login with either their ldap user and password or with their email and local db password.
- Users can not change their email. The email address is taken from the ldap server (mail) field. (or by invitation through an admin).
  This ldap mail field has to contain a valid mail address. Firstname and lastname are taken from the fields "givenName" and "sn". 
  If you want to use different fields change the code in AuthenticationManager.js lines 297-299.
- Admins can invite non ldap users directly (via email). Additionally (``link sharing`` of projects is possible).

*Important:*
Sharelatex/Overleaf uses the email address to identify users: If you change the email in the LDAP you have to update the corresponding field 
in the mongo db.

```
docker exec -it mongo /bin/bash
mongo 
use sharelatex
db.users.find({email:"EMAIL"}).pretty()
db.users.update({email : OLDEMAIL},{$set: { email : NEWEMAIL}});
```

## Configuration

### Domain Configuration

Edit the [.env](.env) file

```
MYDOMAIN=example.com
MYMAIL=email@example.com
MYDATA=/data
```

*MYDATA* is the location (mount-point) for all data and will hold several directories:
- mongo_data: Mongo DB
- redis_data: Redis dump.rdb
- sharelatex: all projects, tmp files, user files templates and ...
- letsencrypt: https certificates

*MYDOMAIN* is the FQDN for sharelatex and traefik (letsencrypt) or certbot  <br/>
*MYDOMAIN*:8443 Traefik Dashboard (docker-compose-traefik.yml) - Login uses traefik/user.htpasswd : user:admin pass:adminPass change this (e.g. generate a password with htpasswd)
*MYMAIL* is the admin mailaddress

```
LOGIN_TEXT=username
COLLAB_TEXT=Direct share with collaborators is enabled only for activated users!
ADMIN_IS_SYSADMIN=false
```
*LOGIN_TEXT* : displayed instead of email-adress field (login.pug) <br/>
*COLLAB_TEXT* : displayed for email invitation (share.pug)<br/>
*ADMIN_IS_SYSADMIN* : false or true (if ``false`` isAdmin group is allowed to add users to sharelatex and post messages. if ``true`` isAdmin group is allowed to logout other users / set maintenance mode)

### LDAP Configuration

Edit [docker-compose.treafik.yml](docker-compose.traefik.yml) or [docker-compose.certbot.yml](docker-compose.certbot.yml) to fit your local setup.

```
LDAP_SERVER: ldaps://LDAPSERVER:636
LDAP_BASE: dc=DOMAIN,dc=TLD
# If LDAP_BINDDN is set, the ldap bind happens directly by using the provided DN
# All occurrences of `%u` get replaced by the entered uid.
# All occurrences of `%m`get replaced by the entered mail.
LDAP_BINDDN: uid=%u,ou=people,dc=DOMAIN,dc=TLD
LDAP_BIND_USER: cn=ldap_reader,dc=DOMAIN,dc=TLS
LDAP_BIND_PW: TopSecret
# users need to match this filter to login.
# All occurrences of `%u` get replaced by the entered uid.
# All occurrences of `%m`get replaced by the entered mail.
LDAP_USER_FILTER: '(&(memberof=GROUPNAME,ou=groups,dc=DOMAIN,dc=TLD)(uid=%u))'

# If user is in ADMIN_GROUP on user creation (first login) isAdmin is set to true. 
# Admin Users can invite external (non ldap) users. This feature makes only sense 
# when ALLOW_EMAIL_LOGIN is set to 'true'. Additionally admins can send 
# system wide messages.
# All occurrences of `%u` get replaced by the entered uid.
# All occurrences of `%m`get replaced by the entered mail.
#LDAP_ADMIN_GROUP_FILTER: '(memberof=cn=ADMINGROUPNAME,ou=groups,dc=DOMAIN,dc=TLD)'
ALLOW_EMAIL_LOGIN: 'false'

# All users in the LDAP_CONTACT_FILTER are loaded from the ldap server into contacts.
LDAP_CONTACT_FILTER: (objectClass=person)
LDAP_CONTACTS: 'false'
```

### LDAP Contacts 

If you enable LDAP_CONTACTS, then all users in LDAP_CONTACT_FILTER are loaded from the ldap server into the contacts.
At the moment this happens every time you click on "Share" within a project.
if you want to enable this function set:

```
LDAP_CONTACT_FILTER: (objectClass=person)
LDAP_CONTACTS: 'true'
```

### OAuth2 Configuration

GitHub:

```
OAUTH2_ENABLED: "true"
OAUTH2_PROVIDER: GitHub
OAUTH2_CLIENT_ID: YOUR_CLIENT_ID
OAUTH2_CLIENT_SECRET: YOUR_CLIENT_SECRET
OAUTH2_SCOPE: # the 'public' scope is sufficient for our needs, so we do not request any more 
OAUTH2_AUTHORIZATION_URL: https://github.com/login/oauth/authorize
OAUTH2_TOKEN_URL: https://github.com/login/oauth/access_token
OAUTH2_PROFILE_URL: https://api.github.com/user
OAUTH2_USER_ATTR_EMAIL: email
OAUTH2_USER_ATTR_UID: id
OAUTH2_USER_ATTR_FIRSTNAME: name
OAUTH2_USER_ATTR_LASTNAME:
OAUTH2_USER_ATTR_IS_ADMIN: site_admin
```

### Sharelatex Configuration

Edit SHARELATEX_ environment variables in [docker-compose.traefik.yml](docker-compose.traefik.yml) or [docker-compose.certbot.yml](docker-compose.certbot.yml) to fit your local setup 
(e.g. proper SMTP server, Header, Footer, App Name,...). See https://github.com/overleaf/overleaf/wiki/Quick-Start-Guide for more details.

## Installation, Usage and Initial startup

Install the docker engine: https://docs.docker.com/engine/install/

Install docker-compose:

(if you need pip: apt install python3-pip)

```
pip install docker-compose
```

use the command:

```
make
```

to generate the ldap-overleaf-sl docker image.

use the command:

```
docker network create web
```

to create a network for the docker instances.

### Startup

#### Using without proxy

In most cases, you should use a gateway reverse proxy for your requests (see the next section), as they can offer many benefits such as enhanced security and easier SSL certificate updates. This simple startup method is used for 1. Development 2. When you know what you're doing, for example, when there is an additional gateway layer outside your server.

Start docker containers:

``` 
docker-compose up -d
```

#### Using proxy

There are 2 different ways of starting either using Traefik or using Certbot. Adapt the one you want to use.

##### Using Traefik

Then start docker containers (with loadbalancer):

``` 
export NUMINSTANCES=1
docker-compose -f docker-compose.traefik.yml up -d --scale sharelatex=$NUMINSTANCES
```

##### Using Certbot 

Enable line 65/66 and 69/70 in ldapoverleaf-sl/Dockerfile and ``make`` again.

``` 
docker-compose -f docker-compose.certbot.yml up -d 
```

## Debug

1. Set the env variable `LOG_LEVEL` to `debug` (default is info - you can do this in the docker-compose file)
2. Check the logs in ShareLaTeX, particularly at `/var/log/sharelatex/web.log`. You can do this by using the command: `docker exec ldap-overleaf-sl cat /var/log/sharelatex/web.log`.

## Upgrading

*Be aware:* if you upgrade from a previous installation check your docker image version

E.g.: Mongodb: You cannot upgrade directly from mongo 4.2 to 5.0. You must first upgrade from 4.2 to 4.4.
Do not upgrade without proper testing and Backup your installation beforehand.<|MERGE_RESOLUTION|>--- conflicted
+++ resolved
@@ -8,10 +8,8 @@
 [worksasintended](https://github.com/worksasintended).
 
 ## BREAKING CHANGE
-<<<<<<< HEAD
-=======
-be careful if you try to migrate from 3.3.2! Backup your machines and data.
-The migration paths should be:
+
+Be careful if you try to migrate from 3.3.2! Backup your machines and data. The migration paths should be:
 - Backup your machines and data
 - Run latest 3.5 sharelatex image, make sure that you have enough free space and run the migration scripts:
    - (Details see https://github.com/overleaf/overleaf/wiki/Full-Project-History-Migration)
@@ -22,7 +20,6 @@
     node scripts/history/migrate_history.js --force-clean --fix-invalid-characters --convert-large-docs-to-file
     ```
 - run this sharelatex image (4.1.1)
->>>>>>> 15a3a609
 
 Be careful if you try to migrate from 3.3.2! Backup your machines and data. The migration paths should be:
 
